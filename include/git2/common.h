--- conflicted
+++ resolved
@@ -288,10 +288,7 @@
  *		> to ensure that all inputs to the new objects are valid.  For
  *		> example, when this is enabled, the parent(s) and tree inputs
  *		> will be validated when creating a new commit.  This defaults
-<<<<<<< HEAD
  *		> to enabled.
-=======
- *		> to disabled.
  *
  *	* opts(GIT_OPT_ENABLE_STRICT_SYMBOLIC_REF_CREATION, int enabled)
  *
@@ -301,7 +298,6 @@
  *		> `refs/heads/foobar` is.  Disabling this bypasses validation
  *		> so that an arbitrary strings such as `foobar` can be used
  *		> for a symbolic ref target.  This defaults to enabled.
->>>>>>> 28d0ba0b
  *
  *	* opts(GIT_OPT_SET_SSL_CIPHERS, const char *ciphers)
  *
